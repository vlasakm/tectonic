<<<<<<< HEAD
# tectonic_engine_xetex 0.1.0 (2021-06-03)

This crate introduces the XeTeX engine as a standalone crate, building on the
new "core bridge" functionality.

=======
# rc: micro bump

- Fix SyncTeX output (@hulloanson, @pkgw, #720, #744). We needed to include
  absolute paths and properly deal with file renames, etc. The only way to
  really do this right is to have the I/O backend provide filesystem paths when
  it has them, so we've extended the lower-level crates to make this possible.
- Fix the implementation of some special XeTeX commands, reported by @burrbull
  (@pkgw, #714, #783). This requires a bump in the format file serial number. We
  believe that this fix includes a fix to an upstream XeTeX bug, which has been
  reported.


# tectonic_engine_xetex 0.1.0 (2021-06-03)

This crate introduces the XeTeX engine as a standalone crate, building on the
new "core bridge" functionality.

>>>>>>> 1873107d
Compared to the implementation previously provided in the main `tectonic` crate,
it also adds shell-escape functionality and iterates the Rust API somewhat.<|MERGE_RESOLUTION|>--- conflicted
+++ resolved
@@ -1,11 +1,4 @@
-<<<<<<< HEAD
-# tectonic_engine_xetex 0.1.0 (2021-06-03)
-
-This crate introduces the XeTeX engine as a standalone crate, building on the
-new "core bridge" functionality.
-
-=======
-# rc: micro bump
+# tectonic_engine_xetex 0.1.1 (2021-06-15)
 
 - Fix SyncTeX output (@hulloanson, @pkgw, #720, #744). We needed to include
   absolute paths and properly deal with file renames, etc. The only way to
@@ -22,6 +15,5 @@
 This crate introduces the XeTeX engine as a standalone crate, building on the
 new "core bridge" functionality.
 
->>>>>>> 1873107d
 Compared to the implementation previously provided in the main `tectonic` crate,
 it also adds shell-escape functionality and iterates the Rust API somewhat.