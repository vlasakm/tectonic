<<<<<<< HEAD
# tectonic 0.8.1 (2022-02-28)

- The most important change in this release is a fix for issue [#844], wherein
  due to an implementation oversight Tectonic could obliterate `biber` input
  files whose locations were given as absolute paths ([#868], @pkgw). This
  should now be solved.
- This release also includes improved (i.e., "not broken") handling of `biber`
  inputs in subdirectories ([#843], [#845], @KevoSoftworks)
- A long-standing issue where outputs could vary slightly from one platform to
  the next, depending on system-dependent floating-point rounding with PNG images,
  was fixed ([#847], @pkgw).

=======
# rc: micro bump

No code changes here. This release uses the newly-released version 0.1.4 of the
[pinot] font parsing crate, which includes what were previously
Tectonic-specific extensions (#870, @pkgw). The "patching" build feature that we
were using turned out to break `cargo install tectonic`. Thanks to [@dfrg] for
prompt follow-up!

[pinot]: https://crates.io/crates/pinot
[@dfrg]: https://github.com/dfrg


# tectonic 0.8.1 (2022-02-28)

- The most important change in this release is a fix for issue [#844], wherein
  due to an implementation oversight Tectonic could obliterate `biber` input
  files whose locations were given as absolute paths ([#868], @pkgw). This
  should now be solved.
- This release also includes improved (i.e., "not broken") handling of `biber`
  inputs in subdirectories ([#843], [#845], @KevoSoftworks)
- A long-standing issue where outputs could vary slightly from one platform to
  the next, depending on system-dependent floating-point rounding with PNG images,
  was fixed ([#847], @pkgw).

>>>>>>> d4c9f1bb
There are also two big under-the-hood changes that won't make a noticeable difference
for now, but lay the groundwork for future work:

- The internal parameters and definitions of the Tectonic/XeTeX engine are now
  introspectable thanks to a new crate, [`tectonic_xetex_format`][xf]. This
  crate is now used to emit the C/C++ headers used to compile the engine. It is
  also able to introspect the "format files" that store engine state, adding the
  capability to answer questions such as "What are the definitions of all of the
  control strings defined by this format?" This should enable some *really*
  interesting supporting tools in the future!
- *Very* preliminary support for native HTML output has been added ([#865],
  @pkgw). This support isn't yet generally useful since it's undocumented and
  requires a suite of support files that's still being developed, but
  prototyping indicates that the generated output has promise for very
  high-quality mathematical rendering. The new [`tectonic_engine_spx2html`][s2h]
  crate provides the main new implementation. Hopefully there will be more to
  report soon!

[#843]: https://github.com/tectonic-typesetting/tectonic/issues/843
[#844]: https://github.com/tectonic-typesetting/tectonic/issues/844
[#845]: https://github.com/tectonic-typesetting/tectonic/pull/845
[#847]: https://github.com/tectonic-typesetting/tectonic/pull/847
[#865]: https://github.com/tectonic-typesetting/tectonic/pull/865
[#868]: https://github.com/tectonic-typesetting/tectonic/pull/868
[s2h]: https://crates.io/crates/tectonic_engine_spx2html
[xf]: https://crates.io/crates/tectonic_xetex_format

This release also includes the usual updates to internal dependencies, build and
testing infrastructure, and so on.


# tectonic 0.8.0 (2021-10-11)

This release fixes a showstopping issue introduced by recent changes to the
`archive.org` PURL ([persistent URL]) service. All users are advised to upgrade
immediately, although it is possible to continue using older releases in some
limited circumstances.

[persistent URL]: https://purl.prod.archive.org/help

By default, Tectonic downloads (La)TeX resource files from the internet as
needed. Before this release, Tectonic would query a PURL in order to know where
to locate the most recent “bundle” of resource files. On Wednesday,
`archive.org` updated the implementation of its service in a way that interacted
catastrophically with the way that Tectonic processes URL redirections. The
result was that Tectonic became unable to download any of its resource files,
breaking essential functionality. Thanks to [@rikhuijzer] for providing early
reporting and diagnosis of the problem.

[@rikhuijzer]: https://github.com/rikhuijzer

This release fixes the redirection functionality ([#832], [@pkgw]), but more
importantly it switches from querying `archive.org` to using a new dedicated
webservice hosted on the domain `fullyjustified.net` ([#833], [@pkgw]). The
motivation for this switch is that besides this particular incident,
`archive.org` has had low-level reliability problems in the past, and more
important, it is blocked in China, preventing a potentially large userbase from
trying Tectonic.

[#832]: https://github.com/tectonic-typesetting/tectonic/pull/832
[#833]: https://github.com/tectonic-typesetting/tectonic/pull/833

The new URL that is queried is:

https://relay.fullyjustified.net/default_bundle.tar

The redirection is implemented with a simple nginx server defined in the new
[tectonic-relay-service] repo and hosted on Microsoft Azure cloud infrastructure
defined in Terraform configuration in the [tectonic-cloud-infra] repo. [@pkgw] owns
the domain name and Azure subscription.

[tectonic-relay-service]: https://github.com/tectonic-typesetting/tectonic-relay-service
[tectonic-cloud-infra]: https://github.com/tectonic-typesetting/tectonic-cloud-infra
[@pkgw]: https://github.com/pkgw

Along with the above change, this release contains the following improvements:

- Add the [`tectonic -X dump`] V2 CLI command, which runs a partial document
  build and outputs a requested intermediate file. This can help integrate
  external tools into a Tectonic-based document processing workflow (#810,
  @pkgw)
- Add support for custom support file search directories with the `-Z
  search-path=<path>` [unstable option][sp] (#814, @ralismark)
- Fix the `watch` V2 CLI command on Windows (#828, @Sinofine)
- Fix repeated updates in the `watch` V2 CLI command (#807, @jeffa5)
- Fix an incorrect error message when running V2 CLI commands outside of a
  workspace (#813, @ralismark)
- Add a more helpful warning if an input produces empty output (#817,
  @ralismark)
- Prevent an incorrect warning when reading some kinds of EXIF metadata (#822,
  @korrat)
- Reject `-Z shell-escape=false`, which would be parsed as *enabling*
  shell-escape (#823, @ratmice)

[`tectonic -X dump`]: https://tectonic-typesetting.github.io/book/latest/v2cli/dump.html
[sp]: https://tectonic-typesetting.github.io/book/latest/v2cli/compile.html#unstable-options


# tectonic 0.7.1 (2021-07-04)

- Improve launching of `biber` by parsing the `.run.xml` file to find out which
  resource files are needed. This should hopefully allow Tectonic to process
  many more documents that use `biblatex` ([#796], [#804], [@pkgw]).
- Avoid misplaced newlines in warning output ([#803], [@ralismark]).
- Fix the build on Rust 1.46, which will be helpful for the conda-forge package.
  We really ought to define and monitor a Minimum Supported Rust Version (MSRV)
  for Tectonic, but we haven't set that up just yet ([#802], [@pkgw]).

[#796]: https://github.com/tectonic-typesetting/tectonic/issues/796
[#802]: https://github.com/tectonic-typesetting/tectonic/pull/802
[#803]: https://github.com/tectonic-typesetting/tectonic/pull/803
[#804]: https://github.com/tectonic-typesetting/tectonic/pull/804
[@pkgw]: https://github.com/pkgw
[@ralismark]: https://github.com/ralismark


# tectonic 0.7.0 (2021-06-19)

This release of Tectonic, at long last, adds support for [biber] to enable full
use of [biblatex][biber]! Biber is a complex Perl program, so, unlike the other
Tectonic “engines,” we can’t practically embed it within the Tectonic program.
This means that document builds using biber will have lessened reproducibility
and portability, but it’s better to have that than to fail to build the document
at all.

[biber]: http://biblatex-biber.sourceforge.net/

Here's a sample document that should now get fully processed:

```tex
% adapted from https://tex.stackexchange.com/a/34136/135094:
\documentclass{article}
\usepackage[autostyle]{csquotes}
\usepackage[
    backend=biber,
    style=authoryear-icomp,
    sortlocale=de_DE,
    natbib=true,
    url=false,
    doi=true,
    eprint=false
]{biblatex}
\addbibresource{biblatex-examples.bib}

\usepackage[]{hyperref}
\hypersetup{
    colorlinks=true,
}

\begin{document}

Lorem ipsum dolor sit amet~\citep{kastenholz}. At vero eos et accusam et justo
duo dolores et ea rebum~\citet{sigfridsson}.

\printbibliography
\end{document}
```

Tectonic’s new support detects a need to run `biber` by checking for the
creation of a file whose name ends in `.bcf`, and executes the `biber` program
inside a temporary directory, slurping any files that it creates into Tectonic’s
virtualized I/O subsystem. We’ll probably need to add a few new “knobs” to allow
users to control how and when biber is run — please file an issue if you run
into any limitations!

Under the hood, the implementation includes the beginnings of a more generic
subsystem for including external tool programs in document builds. This may turn
out to be more generally useful going forward.


# tectonic 0.6.4 (2021-06-17)

- Yet another new release to try to fix the docs.rs build. I think this one may
  get it right.


# tectonic 0.6.3 (2021-06-17)

- Another attempt to fix the docs.rs build.
- Update Cargo dependencies while we're at it.


# tectonic 0.6.2 (2021-06-16)

- Attempt to fix the i686 Arch Linux package specification
- Attempt to fix the docs.rs build, hopefully. We might have to try a few
  different approaches here before we find one that works.


# tectonic 0.6.1 (2021-06-15)

- No code changes; the attempt to publish 0.6.0 to Crates.io failed spuriously,
  so we're retriggering the release automation.


# tectonic 0.6.0 (2021-06-15)

This release adds some helpful new utilities and internal cleanups, which
involve breaking API changes (see below).

- New V2 command `tectonic -X show user-cache-dir` to print out the
  location of the per-user cache directory. FAQ, answered! (@pkgw, #786)
- New V2 command `tectonic -X bundle search` to print out listings of files
  contained in the "bundle" of TeX support files. If run in a workspace
  containing a `Tectonic.toml` file, the workspace’s bundle is queried;
  otherwise, the default bundle is queried. (@pkgw, #786)
- New V2 command `tectonic -X bundle cat` to print out one of the support files,
  with the same general behavior as the `search` command. You could also use
  this to ensure that a particular file has been loaded into the local cache.
  (@pkgw, #786).
- Improved security model regarding the "shell-escape" feature, which has the
  potential to be abused by untrusted inputs. A new `--untrusted` argument to
  the V1 CLI and `tectonic -X build` disables the use of shell-escape, and any
  other known-insecure features, regardless of the presence of `-Z shell-escape`
  or any other options. Therefore, if you're writing a script that processes
  untrusted input, if you make sure to run `tectonic --untrusted ...` you can be
  confident that further command-line arguments can't undo your sandboxing.
  Furthermore, if the environment variable `$TECTONIC_UNTRUSTED_MODE` is set to
  a non-empty value, the effect is as if `--untrusted` had been provided.
  (@pkgw, #787)
- You know what ... get rid of the "beta" message in the V1 CLI.
- Fix SyncTeX output, we hope (e.g., #720, #744; @hulloanson, @pkgw, #762).
  Tectonic's SyncTeX files should now include correct, absolute filesystem paths
  when appropriate.
- Fix some broken low-level XeTeX built-ins, reported by @burrbull (@pkgw, #714,
  #783)

A few more more words on the security model: the terminology is a bit slippery
here since we of course never intend to deliver a product that has security
flaws. But features like shell-escape, while providing useful functionality, can
certainly be abused to do malicious things given a hostile input. The default UX
aims to be conservative about these features, but if a user wants to enable
them, we'll allow them -- in the same way that Rust/Cargo will compile and run
`build.rs` scripts that in principle could do just about anything on your
machine. Our main security distinction is therefore whether the input is trusted
by the user running Tectonic. The decision of whether to "trust" an input or not
is something that fundamentally has to be made at a level higher above Tectonic
itself. Therefore the goal of Tectonic in this area is to provide the user with
straightforward and effective tools to express that decision.

For developers, this release adds two new Cargo crates to the Tectonic
ecosystem: `tectonic_docmodel`, allowing manipulation of `Tectonic.toml` files
and their related data structures; and `tectonic_bundles`, allowing manipulation
of the Tectonic support file bundles. In both cases, third-party tools might
wish to use these formats without having to pull in all of the heavyweight
dependencies of the main `tectonic` crate. And in both cases, the separation has
led to many API improvements and cleanups that greatly improve the overall code
structure. These changes break the API of the `tectonic` crate by removing some
old modules and changing the particular traits and types used to implement these
systems. (@pkgw, #785, #786)


# tectonic 0.5.2 (2021-06-08)

- Update dependencies, including [`watchexec`]. We believe that this should fix
  the issues with the official Windows executables that have been reported
  ([#780], [#782], [@pkgw])

[`watchexec`]: https://github.com/watchexec/watchexec
[#780]: https://github.com/tectonic-typesetting/tectonic/issues/780
[#782]: https://github.com/tectonic-typesetting/tectonic/pull/782
[@pkgw]: https://github.com/pkgw


# tectonic 0.5.1 (2021-06-07)

**Note:** we have reports that the official 0.5.0 Windows executables don’t
work, or don’t always work ([#780]). This is under investigation but hasn’t been
addressed yet.

- No code changes to the main crate
- Update the Arch Linux specification files to comply better with guidelines
  ([#779], [@lmartinez-mirror])

[#779]: https://github.com/tectonic-typesetting/tectonic/pull/779
[@lmartinez-mirror]: https://github.com/lmartinez-mirror
[#780]: https://github.com/tectonic-typesetting/tectonic/issues/780


# tectonic 0.5.0 (2021-06-06)

This is an exciting release! After [literally years of requests][i38], Tectonic
now supports the TeX “shell escape” mechanism required by some packages like the
[minted] code highlighter ([#708]). This is chiefly thanks to [@ralismark] who
put in the work to deliver a solid implementation and track ongoing changes to
the Tectonic backend. Thank you, [@ralismark]!

[i38]: https://github.com/tectonic-typesetting/tectonic/issues/38
[minted]: https://ctan.org/pkg/minted
[#708]: https://github.com/tectonic-typesetting/tectonic/pull/708
[@ralismark]: https://github.com/ralismark

Shell-escape remains disabled by default because it is, frankly, a hack that
detracts from the reproducibility and portability of document builds. It also
has significant security implications — you should never process untrusted input
with shell-escape enabled. But in those cases where shell-escape is necessary,
you can activate it with an [unstable option] in the [“V1”] command-line
interface:

[unstable option]: https://tectonic-typesetting.github.io/book/latest/v2cli/compile.html#unstable-options
[“V1”]: https://tectonic-typesetting.github.io/book/latest/ref/v1cli.html

```
tectonic -Z shell-escape my-shell-escape-document.tex
```

In the [“V2”] model, you can activate shell-escape by adding the following line
to one or more `[output]` sections in your [`Tectonic.toml`] file:

[“V2”]: https://tectonic-typesetting.github.io/book/latest/ref/v2cli.html
[`Tectonic.toml`]: https://tectonic-typesetting.github.io/book/latest/ref/tectonic-toml.html

```toml
[output]
name = 'default'
type = 'pdf'
shell_escape = true  # <== add this
```

The other major change associated with this release is for developers. The
Tectonic implementation has now been split into a number of specialized [Rust
crates][crate], each focusing on a specific piece of the overall Tectonic
functionality. Besides helping clarify and organize the large amount of code
that goes into Tectonic, this will make it easier for developers to create
Tectonic-based tools that use part of the codebase without having to depend on
every piece of it.

[crate]: https://doc.rust-lang.org/book/ch07-01-packages-and-crates.html

This change was made possible by adopting a new release automation tool called
[Cranko] that project lead [@pkgw] created last summer. Cranko is based on a
novel [“just-in-time versioning”][jitv] release workflow and extensive use of
Azure Pipelines continuous integration and deployment services — together these
make it feasible to manage versioning and releases of the 20 different crates
that now live within the Tectonic [monorepo]. This may not sound like the most
exciting kind of code to write, but Cranko has made it possible to almost
entirely automate the Tectonic release processes in a way that’s been nothing
short of transformative.

[Cranko]: https://pkgw.github.io/cranko/
[@pkgw]: https://github.com/pkgw
[jitv]: https://pkgw.github.io/cranko/book/latest/jit-versioning/index.html
[monorepo]: https://en.wikipedia.org/wiki/Monorepo

This change comes with a bit of a downside, in that there have been a lot of API
breaks in the `tectonic` crate, as numerous internal APIs have been improved and
rationalized. If you only use the [`tectonic::driver`] module, changes should be
minimal, but lots of support systems have changed. It is likely that there will
be additional breaks in subsequent releases as a few remaining subsystems are
split out. The good news is that the APIs in the new sub-crates should be much
better designed and better documented than many of their former incarnations in
the main crate.

[`tectonic::driver`]: https://docs.rs/tectonic/*/tectonic/driver/index.html

There’s the usual collection of smaller improvements as well:

- If a document referenced a filename that corresponded to a directory that
  lived on the filesystem, you could get a hard-to-interpret error. Now,
  directories are ignored when looking for files.
  ([#754], [#759], [@pkgw])
- A floating-point precision issue was fixed that broke the reproducibility of
  builds on 32-bit versus 64-bit systems
  ([#749], [#758], [@pkgw])
- Fix potential undefined behavior in the `tectonic_xdv` crate reported by
  [@sslab-gatech]
  ([#752], [#753], [@pkgw])
- Add the ability to customize the preamble, postamble, and index files in
  V2 documents ([#745], [#746], [@jeffa5])
- Add a V2 `tectonic -X watch` command to auto-rebuild documents when their
  source files get updated ([#719], [#734], [@jeffa5])
- Add an `--open` option to `tectonic -X build` to open the document(s)
  after the build finishes ([#109], [#733], [@jeffa5])
- The usual updates to dependencies, build fixes, and documentation tweaks

[#109]: https://github.com/tectonic-typesetting/tectonic/issues/109
[#719]: https://github.com/tectonic-typesetting/tectonic/issues/719
[#745]: https://github.com/tectonic-typesetting/tectonic/issues/745
[#749]: https://github.com/tectonic-typesetting/tectonic/issues/749
[#752]: https://github.com/tectonic-typesetting/tectonic/issues/752
[#754]: https://github.com/tectonic-typesetting/tectonic/issues/754
[#733]: https://github.com/tectonic-typesetting/tectonic/pull/733
[#734]: https://github.com/tectonic-typesetting/tectonic/pull/734
[#746]: https://github.com/tectonic-typesetting/tectonic/pull/746
[#753]: https://github.com/tectonic-typesetting/tectonic/pull/753
[#758]: https://github.com/tectonic-typesetting/tectonic/pull/758
[#759]: https://github.com/tectonic-typesetting/tectonic/pull/759
[@sslab-gatech]: https://github.com/sslab-gatech
[@jeffa5]: https://github.com/jeffa5


# tectonic 0.4.1 (2021-01-03)

- Add support for aarch64-apple-darwin when building with vcpkg
- Prototype release automation infrastructure to update the new
  [tectonic-bin](https://aur.archlinux.org/packages/tectonic-bin/) AUR package.


# tectonic 0.4.0 (2020-12-28)

- Introduce a prototype new “V2” command line interface, accessible by running
  Tectonic with an initial `-X` argument: `tectonic -X new`. This interface is
  oriented around a new document model defined by a `Tectonic.toml` definition
  file. Documentation is under development in [the
  book](https://tectonic-typesetting.github.io/book/latest/). Eventually, this
  new interface will become the default, after a migration period. It is
  currently fairly basic, but will be fleshed out in the 0.4.x release series.
- Handle USV 0xFFFF in `print()` (#678, #682, @burrbull, @pkgw)
- Update the Arch Linux `makedepends` definitions (#691, @snowinmars)
- Update various Cargo dependencies.


# tectonic 0.3.3 (2020-11-16)

- When testing whether the engine needs rerunning, compare the new file to the
  entire old file, not just the part that was read by the engine. Should fix
  unnecessary reruns in some less-common cases. (#679, #681, @pkgw)


# tectonic 0.3.2 (2020-11-14)

- Slightly alter how some filenames are looked up. Before, if the TeX code
  requested a file whose name contained an extension, e.g. `foo.bar`, if no such
  file was available in the bundle we gave up immediately. Now we also check for
  `foo.bar.tex` and friends. This fixes the `lipsum` package in TeXLive 2020.0
  (#669, #680, @pkgw), and quite possibly some other miscellaneous packages as
  well.


# tectonic 0.3.1 (2020-11-02)

- Fix compilation on Windows/MSVC (`sys/time.h` is not available)
- Don't print an empty `error:` line in the CLI (#665, #670)


# tectonic 0.3.0 (2020-11-01)

The 0.3 series updates the core Tectonic engines to align with the code in
[TeXLive 2020.0][tl2020.0]. The default “bundle” of support files will soon be
updated to match TeXLive 2020.0 as well. Standard usages should work if you use
an older version of Tectonic with the new bundle, and vice versa, but we
recommend that you update your installations to the 0.3 promptly if you can.

[tl2020.0]: https://www.tug.org/texlive/

This release introduces a straightforward but **breaking change** to the API of
the `tectonic` Rust crate, documented below.

For context, Tectonic’s core TeX implementation is forked from the [XeTeX]
engine. Accumulated changes to XeTeX are periodically reviewed and imported into
Tectonic, a process that must be done manually because Tectonic’s modernized
developer and user experiences demand a huge amount of customization. (The
scripts to support the first stage of this process may be found in the
[tectonic-staging] repository.) It has been a while since the last
synchronization, but this release incorporates the new changes introduced
between the last update and the release of TeXLive 2020.0.

[XeTeX]: https://tug.org/xetex/
[tectonic-staging]: https://github.com/tectonic-typesetting/tectonic-staging

The changes for TeXLive 2020.0 include:

- New low-level primitives including `\filemoddate`, `\filedump`,
  `\uniformvariate`, `\elapsedtime`, and a few others.
- Tweaks to how font design sizes are mapped to TeX values
- New magic numbers used in PDF last x/y position accounting,
  instead of `cur_[hv]_offset`.
- Don't `print_raw_char` in `show_context` with `trick_buf`
- Back up `cur_cs` in `scan_keyword` and `compare_strings`.
- Handle `XETEX_MATH_GIVEN` in `scan_something_internal`
- If encountering an unexpandable primitive in `scan_something_internal`,
  try to deal with it. Ditto for `scan_int`.
- Do something different with active characters in `str_toks_cat`
- Rework how file names are scanned.
- Defend against undefined eTeX registers in `main_control`
- Some `uc_hyph` tweak deep in the linebreaking algorithm

There are also numerous changes in Tectonic’s included `xdvipdfmx`.

The implementation of the `\filemoddate` API required a **breaking change** to
the API of the `tectonic` Rust crate:

- We needed to add more data to the data structures of the `MemoryIo` provider.
  Migration should be pretty easy: instead of `files` containing a bunch of
  `Vec<u8>`s, it now contains a bunch of `MemoryFileInfo` structs that contain a
  `Vec<u8>` field named `data`. So you just need to add some `.data` field
  accessors to existing code. This API clearly needs some polish to allow
  greater stability going forward.

Other changes:

- Issue a warning if `xdvipdfmx` needs to translate a VF font to PK format,
  which is unimplemented in Tectonic (it relies on `mktexpk`) and so causes
  failures on certain documents that work with XeTeX.
- The Windows [vcpkg]-based build is temporarily disabled, as vcpkg currently has
  [a debilitating issue][vcpkg-issue] relating to SSL on Windows.
- There is a new `-Z continue-on-errors` unstable option that tells the engine
  to emulate the classic TeX style of plunging on ahead even in the face of
  severe errors. This is a nice example of the possibilities unlocked by the new
  `-Z` infrastructure introduced in 0.2!

[vcpkg]: https://github.com/microsoft/vcpkg
[vcpkg-issue]: https://github.com/tectonic-typesetting/tectonic/issues/668


# tectonic 0.2.0 (2020-10-21)

The 0.2 series finally adds "unstable" `-Z` flags! These allow you to configure
engine options that are relatively low-level. The hope is to eventually set
these kinds of things in a `Tectonic.toml` file, so their use is mildly
discouraged, and long-term availability is not guaranteed. But there are plenty
of times when such flags can be helpful. The currently supported options are:

- `-Z min-crossrefs=<num>` controls the `-min-crossrefs` option of standalone `bibtex`
- `-Z paper-size=<spec>` lets you control the output paper size, rather than
  hardcoding it to be US Letter.

Enormous thanks to @ralismark for finally implementing this! (#657) Now that the
infrastructure is in place, suggestions for additional flags are more than
welcome.


# tectonic 0.1.17 (2020-10-13)

- Fix source-based installation by updating to cbindgen 0.15, after later
  releases in the 0.14 series were yanked (@qtfkwk, #656)
- Fix unreachable code in the CID/Type0 code (@burrbull, @pkgw, #639, #646)
- Update the `cargo vcpkg` build process to use a newer version of `vcpkg`, fixing
  Windows builds when msys2.org is unreliable (@pkgw).


# tectonic 0.1.16 (2020-10-02)

- Add a "plain" backend for reporting status, used when the program is not
  attached to a TTY. It will print out reports with colorization. (#636,
  @ralismark)
- Start adding infrastructure to automate the creation of bindings from the
  C/C++ code to the Rust code, using `cbindgen`. (#643, @ralismark)
- Update the code-coverage infrastructure to gather coverage information
  from invocations of the CLI executable inside the test suite (@pkgw)
- Fully automated deployment should really actually totally work this time.


# tectonic 0.1.15 (2020-09-10)

- Building on the work done in 0.1.13, we now capture and report diagnostics
  nearly everywhere! Great work contributed by @ralismark (#635).
- Yet more revisions to the automated deployment system. Maybe *this* will be
  the time that it all works (@pkgw, #637).


# tectonic 0.1.14 (2020-09-08)

- No code changes from 0.1.13. Just trying to iron out some of the automated
  deployment systems. Is this the time that the Arch Linux auto-deployment
  finally works??


# tectonic 0.1.13 (2020-09-07)

It has once more been a long time since the last release. But this new release
features a move to a new release automation framework, [Cranko], which is
intended to promote a more aggressive release policy going forward. Cranko is
the result of a *lot* of careful thinking and design — resulting in a scheme
called [just-in-time versioning][jitv] — and it should offer a tractable and
low-friction framework for making releases even when there are many crates in
one repository.

[Cranko]: https://github.com/pkgw/cranko
[jitv]: https://pkgw.github.io/cranko/book/latest/jit-versioning/

User-facing improvements:

- Select core TeX warnings — notably, over/underfull boxes — are now surfaced as
  Tectonic warnings, and not just reported in the detailed log files! The
  infrastructure is now available to capture many more such warnings as needed.
  (#625; @ralismark, @pkgw)
- Fix a few algorithmic mistakes introduced in manual editing of the C code.
  Great catches by @burrbull! (#617, #624)
- Improve log formatting with backticks around filenames and human-friendly file
  sizes (#539; @as-f)
- Fix segfaults (!) upon errors (#579, #606; @fmgoncalves)
- Default bibtex's `min_crossrefs` to 2, not 0 (#534; @jneem)
- Help debug "lost characters" with their detailed hex codes (#600; @pkgw)

Developer-facing improvements:

- CI system has been completely revamped to use [Cranko] and route entirely
  through Azure Pipelines. Maintainability should be massively improved (@pkgw)
- Releases should now include pre-built binaries for a variety of architectures
  (@pkgw).
- Switched to `app_dirs2`, since `app_dirs` is unmaintained (#620; @kornelski)
- Enable reproducible-ish builds through `cargo vcpkg` (#593; @mcgoo)
- Update to the 0.9 series of the `rust-crypto` packages (#596; @pkgw)
- Attempt to fix automated Arch Linux build (#587; @thomaseizinger)
- Fix a memory leak (#536; @elliott-wen)
- The usual large number of dependency updates with DependaBot.


# 0.1.12 (2019 Dec 6)

It has been just more than a year since the last Tectonic release, mainly
because I (@pkgw)
[started a new job](https://newton.cx/~peter/2018/operation-innovation/) that
has massively restructured how I spend my time. But that is not to say that
things have been quiet for Tectonic! I count 81 pull requests merged since
0.1.11. (Ignoring automated ones issued by Dependabot.)

User-facing improvements:

- Thanks to @efx we now have the beginnings of
  [a Tectonic book](https://tectonic-typesetting.github.io/book/)! It is
  currently very sparse, but we hope to gradually flesh it out. The book is
  updated automatically upon merges to `master` and with tagged releases as
  well (if @pkgw wired up the infrastructure correctly). (#427, #444, #445,
  #447, #505; @efx @PHPirates @pkgw)
- Tectonic’s caching scheme is now much smarter, saving a local copy of the
  table-of-contents file associated with each online bundle. This means that
  Tectonic doesn’t need to hit the network at all if a new file is referenced
  that is not present in the bundle, and saves a large download if a new
  needed file *is* present in the bundle. (#431; @rekka)
- Performance has been improved by avoiding the computation of SHA256 hashes
  for read-only files. Since these files are known not to change, we don’t
  have to monitor their contents. (#453; @rekka)
- Warnings are only flagged if they occur on the final pass of the TeX engine,
  since sometimes ones that occur in the first pass get fixed by subsequent
  reruns. (#458; @rekka)

There have been a *ton* of developer-facing improvements:

- Tectonic is now built using the Rust 2018 edition! (#388; @Mrmaxmeier)
- @Mrmaxmeier built an amazing system to start doing
  [crater](https://github.com/rust-lang/crater)-like runs of Tectonic on the
  [arxiv.org](https://arxiv.org) corpus, yielding bug fixes across the
  codebase including issues with obscure PNG formats. (#401; @Mrmaxmeier)
- It is now possible to build various statically-linked versions of Tectonic.
  One way to accomplish this is to turn off the new `serialization` Cargo
  feature. This eliminates the use of Rust “procedural macros” in the build
  process which in turn allows Tectonic to be built on statically-linked
  platforms. (Note, however, that it is possible to build Tectonic for
  statically-linked platforms *with* the serialization feature by
  cross-compiling it from a dynamically-linked platform. This is the tactic
  used by the Tectonic CI build system.) @efx also
  [wrote instructions for how to accomplish a mostly-static build on macOS using vcpkg](https://tectonic-typesetting.github.io/book/latest/cookbook/vcpkg.html)
  as well as
  [how to do it on Linux/musl using Docker](https://github.com/tectonic-typesetting/tectonic/tree/master/dist/docker/x86_64-alpine-linux-musl)
  (#260, #261, #325, #425, #451; @efx, @malbarbo, @pkgw)
- Tectonic now distributes a continuous-deployment
  [AppImage](https://appimage.org/) build. (#283, #285; @pkgw, @probonopd,
  @xtaniguchimasaya)
- The size of the binary has decreased somewhat by using a smaller collection
  of compression libraries; avoiding the use of exceptions and RTTI in the
  compiled C++ code; avoiding the use of the `aho_corasick` crate; and making
  the `toml` crate optional. (#428, #439, #440, #491; @malbarbo)
- Tectonic now uses the
  [reqwest](https://docs.rs/reqwest/0.10.0-alpha.2/reqwest/) crate as its HTTP
  backend instead of direct use of [hyper](https://hyper.rs/). Reqwest offers
  a simpler interface and adds better support for things like HTTP proxies and
  cookie handling. These new features do increase the binary
  size somewhat. (#330, @spl)
- Tectonic can now be built on `x86_64-pc-windows-msvc` by using
  [vcpkg](https://github.com/microsoft/vcpkg) to discover dependent libraries.
  This can be activated by setting the new environment variable
  `TECTONIC_DEP_BACKEND=vcpkg` during the build process. (#420; @mcgoo)
- Potential issues with cross-compilation are fixed by properly respecting
  `CARGO_TARGET_*` environment variables rather than using `cfg!()` macros,
  which have the wrong values in the `build.rs` script. This support is
  provided by a new `tectonic_cfg_support` crate that may be of interest to
  other projects. (#477; @pkgw @ratmice)
- Tectonic now comes with beta-level fuzzing support using
  [cargo-fuzz](https://github.com/rust-fuzz/cargo-fuzz). It is hoped that
  eventually this infrastructure will help identify and close some truly
  obscure and gnarly bugs in the Tectonic language implementation. At present,
  the usefulness of the fuzzer is limited by memory leaks within multiple
  reruns of the Tectonic engine, although in the process of setting up the
  fuzzer several egregious leaks were fixed. (#315; @cyplo @pkgw)
- The Rust codebase is now formatted according to
  [rustfmt](https://github.com/rust-lang/rustfmt) and generates no
  [clippy](https://github.com/rust-lang/rust-clippy) complaints, and the CI
  system now checs for these. (#282, #336, #337, #338, #339, #340, #341, #342,
  #343, #344, #345, #346, #347, #348, #349, #352, #353; @pkgw @spl)
- A new `profile` feature allows building a debug version of the program
  suitable for profiling. (#511; @ratmice)
- The test suite now covers the bibtex tool. (#407; @Mrmaxmeier)
- The test suite also now covers the local cache and tar bundle code. (#441;
  @rekka)
- The CLI client now parses arguments using the `structopt` crate. (#465, #474;
  @efx @Mrmaxmeier)
- A new `DirBundle` bundle backend provides a simple way for the engine to
  access a bunch of files in a directory, although it is not yet wired up
  to the CLI interface in a convenient way. (#492; @malbarbo)
- The current date tracked by the TeX engine is now settable from the Rust
  level. (#486; @Mrmaxmeier).
- More cleanups and symbolification of the C/C++ code (#317, #327, #350, #398;
  @Mrmaxmeier @pkgw @spl)
- C++ compilation on certain versions of g++ was fixed (#265; @pkgw)
- Fix deprecation warnings from the `error_chain` crate (#351; @spl)
- Improvements to the Travis CI infrastructure, output clarity, and
  reliability. (#354, #360, #362, #394, #424, #443; @efx @rekka @spl)
- Attempts were made to increase the reliability of the Circle CI build, which
  uses QEMU to compile Tectonic for a big-endian architecture. Unfortunately
  it still just times out sometimes. (#290, #296; @pkgw)
- The deprecated `tempdir` crate has been replaced with `tempfile`. (#387;
  @ratmice)
- Usage of `app_dirs` directories is now encapsulated better. (#429, #432;
  @malbarbo @rekka)
- Bugs in reading unusual PDF files were fixed. (#396; @pkgw)
- A missing space in bibtex error messages is now back. (#485; @jneem)
- A memory corruption issue in the bibtex engine was fixed. (#493; @jneem)


# 0.1.11 (2018 Nov 5)

This release is mainly about the following change:

- The URL embedded in the code that points to the default bundle has been
  changed to point to the archive.org domain. Hopefully this will result in
  more reliable service — there have been problems with SSL certificate
  updates on purl.org in the past
  ([#253](https://github.com/tectonic-typesetting/tectonic/pull/253)).

Developer-facing improvements:

- The main crate now provides an all-in-one function,
  `tectonic::latex_to_pdf()`, that does what it says, using “sensible”
  defaults. Run a full TeX processing session, end-to-end, in a single
  function call!
  ([#252](https://github.com/tectonic-typesetting/tectonic/pull/252))
- In support of the previous change, the behavior of the Rust code was changed
  to use a static global
  [mutex](https://doc.rust-lang.org/std/sync/struct.Mutex.html) to serialize
  invocations of the C/C++ engine implementations, which currently include
  massive amounts of global state and thus cannot be run in a multithreaded
  fashion. The recommended approach used to be for users of the library to
  provide such a mutex themselves. [@pkgw](https://github.com/pkgw) was
  initially reluctant to include such a mutex at the crate level since he
  feared the possibility of weird surprising behavior … but the *real* weird
  surprising behavior is when you try to run the engine in a multithreaded
  program and it blows up on you!
- *Also* in support of the previous change, the framework for running the test
  suite has been revamped and improved. We can now run doctests that invoke
  the full engine, and the tests of the executable artifacts now activate a
  special debug mode that prevents accesses of the network and/or the calling
  user’s personal resource file cache.
- The usual work on tidying the C/C++ code, and also more work towards the
  planned HTML output mode. Activating the experimental “semantic pagination”
  mode now alters the engine behavior in two key ways: it disables the
  linebreaker and custom output routines. This breaks processing of all extant
  documents, but [@pkgw](https://github.com/pkgw) believes that these changes
  are important steps toward reliable generation of HTML output.
  ([#237](https://github.com/tectonic-typesetting/tectonic/pull/237),
  [#239](https://github.com/tectonic-typesetting/tectonic/pull/239),
  [#245](https://github.com/tectonic-typesetting/tectonic/pull/245),
  [#250](https://github.com/tectonic-typesetting/tectonic/pull/250))


# 0.1.10 (2018 Sep 28)

This release is mainly about upgrading a dependency related to SSL/TLS to
increase the range of systems on which Tectonic can be compiled.

User-facing improvements:

- Tectonic now correctly handles Unicode filenames — even ones containing
  emoji! — without crashing
  ([#165](https://github.com/tectonic-typesetting/tectonic/pull/165)).

Developer/packager-facing improvements:

- Tectonic now depends on the 0.3.x series of
  [hyper-native-tls](https://crates.io/crates/hyper-native-tls), which can
  build against the 1.1.x series of [OpenSSL](https://www.openssl.org/).


# 0.1.9 (2018 Sep 15)

User-facing improvements:

- Tectonic is now available on Windows!
  ([#210](https://github.com/tectonic-typesetting/tectonic/pull/210),
  [#231](https://github.com/tectonic-typesetting/tectonic/pull/231)). There
  are likely to be rough edges to both the developer and user experience, but
  the test suite passes and Windows is now included in the CI infrastructure.
  Big thanks to new contributor [@crlf0710](https://github.com/crlf0710) who
  really got the ball rolling on this important milestone.
- Fully offline operation is now much improved:
  - There is a new `--only-cached` (AKA `-C`) option that will avoid all
    Internet connections
    ([#203](https://github.com/tectonic-typesetting/tectonic/pull/203)). While
    Tectonic takes pains to avoid needing an Internet connection when compiling
    documents, there are still times when you can get more done by explicitly
    preventing it from even trying to talk to the network.
  - The `--bundle` and `--web-bundle` options finally work again. The switch
    to on-the-fly generation of format files broke them due to an internal
    implementation problem; this has now been fixed
    ([[#181](https://github.com/tectonic-typesetting/tectonic/pull/181)).
  - If you put a `file://` URL into your Tectonic configuration file as your
    default bundle, Tectonic will now load it correctly
    ([#211](https://github.com/tectonic-typesetting/tectonic/pull/211)).

Internal improvements:

- Tectonic now avoids panicking from Rust into C code, which is not supported
  behavior ([#91](https://github.com/tectonic-typesetting/tectonic/pull/91)).
  Thanks to [@rekka](https://github.com/rekka) for persistence in getting this
  one across the finish line.
- Tectonic now avoids crashing when trying to open empty filenames
  ([#212](https://github.com/tectonic-typesetting/tectonic/pull/212)).

Developer-facing improvements:

- Tectonic is now more up-front about the fact that it requires Harfbuzz
  version 1.4 or higher.
- Much of the code that drives compilation for the CLI tool has been moved
  into the Tectonic library and has been made (more) reusable
  ([#184](https://github.com/tectonic-typesetting/tectonic/pull/184)). Thanks
  to new contributor [@jneem](https://github.com/jneem) for doing this!


# 0.1.8 (2018 Jun 17)

This release contains a variety of bugfixes and features-in-development.

User-facing improvements:

- A prominent warning is now emitted when missing characters are encountered
  in a font. The hope is that this will help un-confuse users who include
  Unicode characters in their input files without loading a Unicode-capable
  font. Before this change, such characters would just not appear in the
  output document.
- Fix the implementation of the DVI “POP” operator, which was broken due to a
  typo. This should fix various corner-case failures to generate output.
- The `.toc` and `.snm` output files emitted by Beamer are now treated as
  intermediate files, and therefore not saved to disk by default (contributed
  by Norbert Pozar).
- Various hardcoded `bibtex` buffer sizes are increased, allowing larger
  bibliographies to be handled.
- Format files are now stored uncompressed. The compression did not save a ton
  of disk space, but it did slow down debug builds significantly (contributed
  by @Mrmaxmeier).
- The C code has been synchronized with XeTeX as of its Subversion
  revision 46289. The chief difference from before is the use of newer
  [Harfbuzz](https://www.freedesktop.org/wiki/Software/HarfBuzz/) features for
  rendering OpenType math fonts, which should substantially improve “Unicode
  math” output.

Work towards HTML output:

- The first steps have been taken! In particular, the engine now has an
  internal flag to enable output to a new “SPX” format instead of XDV. SPX
  stands for Semantically Paginated XDV — based on my (PKGW’s) research, to
  achieve the best HTML output, the engine will have to emit intermediate data
  that are incompatible with XDV. At the moment, SPX is the same as XDV except
  with different identifying bytes, but this will change as the work towards
  excellent HTML output continues. The command-line tool does **not** provide
  access to this output format yet, so this work is currently purely internal.
- In addition, there is a stub engine called `spx2html` that will translate
  SPX to HTML. At the moment it is a barely-functional proof-of-concept hook,
  and it is not exposed to users.
- A new internal crate, `tectonic_xdv`, is added. It can parse XDV and SPX
  files, and is used by the `spx2html` engine.

Test suite improvements:

- The test suite now supports reliable byte-for-byte validation of PDF output
  files, through the following improvements:
  - It is now possible for the engine to disable PDF compression (contributed
    by @Mrmaxmeier).
  - `xdvipdfmx` gained a mode to reproducibly generate the “unique tags”
    associated with fonts.
- The testing support code is now centralized in a single crate (contributed
  by @Mrmaxmeier).
- Continuous integration (CI) coverage now includes Linux and a big-endian
  platform.
- The CI coverage now includes code coverage monitoring.

Internal improvements:

- Much of the command-line rebuild code has been moved inside the `tectonic`
  crate so that it can be reused in a library context (contributed by @jneem).

Improvements to the C code. As usual, there has been a great deal of tidying
that aims to make the code more readable and hackable without altering the
semantics. Many such changes are omitted below.

- Tectonic’s synchronization with XeTeX is now tracked in version control
  formally, by referencing the
  [tectonic_staging](https://github.com/tectonic-typesetting/tectonic-staging)
  repository as a Git submodule. It is not actually necessary to check out
  this submodule to build Tectonic, however.
- The C code now requires, and takes advantage of, features in the
  [C11](https://en.wikipedia.org/wiki/C11_(C_standard_revision)) revision of
  the language standard.
- All remaining pieces of C code that needed porting to the Rust I/O backend
  have been ported or removed.
- Virtually all hardcoded strings in the string pool have been removed
  (contributed by @Mrmaxmeier).
- The C code has been split into a few more files. Some subsystems, like the
  “shipout” code, use a lot of global variables that have been made static
  thanks to the splitting.
- A big effort to clarify the pervasive and unintuitive `memory_word`
  structure.
- Effort to tidy the `line_break()` function and significantly increase its
  readability. This is in support of the goal of producing HTML output, for
  which I believe it is going to be necessary to essentially defuse this
  function.


# 0.1.7 (2017 Nov 15)

(Copy-pasted from [the relevant forum post](https://tectonic.newton.cx/t/announcing-tectonic-0-1-7/76)).

This is a fairly modest release — things have been very quiet lately as real
life and the day job have dominated my time.

The most visible change is that I just figured out how to fix
[issue #58](https://github.com/tectonic-typesetting/tectonic/issues/58) —
Tectonic would fail to parse certain PDF images if one tried to include them
in a document. There was a bit of a silly bug in the Rust I/O layer that was
not getting exposed except in fairly specialized circumstances. It’s squashed
now! So certain documents that used to fail to compile should work now.

There’s also been yet more nice work behind the scenes by some of our
indefatigable contributors:

- @Mrmaxmeier contributed a whole bunch of cleanups to the C code as well as
  fixes that should allow you to generate multiple PDFs inside a single
  process.
- Ronny Chevalier updated the compilation infrastructure to work in parallel
  and in the end contributed some features to Rust’s upstream [gcc] crate!

There have been intermittent problems lately with the SSL certificate to the
purl.org domain which we use to seed the default “bundle” of LaTeX files. It’s
working for me at the moment, so it’s not totally busted, but the problem
seems to have come and gone over the past few weeks. See
[this thread](https://tectonic.newton.cx/t/problems-caused-by-expired-ssl-certificate-for-purl-org/75/1)
for more information and a workaround.


# 0.1.6 (2017 Jul 9)

(Copy-pasted from
[the relevant forum post](https://tectonic.newton.cx/t/announcing-tectonic-0-1-6/45)).

The version increment may be small but the project has seen an enormous amount
of work since the previous release, thanks to an awesome group of new
contributors. Here are some of the highlights:

- Tectonic is now available for installation on Arch Linux as
  [an AUR package](https://aur.archlinux.org/packages/tectonic/) and on macOS
  as [a Homebrew formula](http://brewformulas.org/Tectonic), thanks to the
  hard work of Alexander Bauer, Alexander Regueiro, Jan Tojnar, Kevin Yap, and
  @ilovezfs.
- The web fetching is more robust and safer, using HTTPS by default
  ([#69](https://github.com/tectonic-typesetting/tectonic/pull/69), Ronny
  Chevalier) and more properly handling CDN redirections
  ([#114](https://github.com/tectonic-typesetting/tectonic/pull/114),
  @Mrmaxmeier)
- Input and output filenames with spaces and non-local paths are now handled
  much better all around
  ([#44](https://github.com/tectonic-typesetting/tectonic/pull/44), Alexander
  Bauer; [#89](https://github.com/tectonic-typesetting/tectonic/pull/89),
  Norbert Pozar;
  [#94](https://github.com/tectonic-typesetting/tectonic/pull/94), Peter
  Williams)
- SyncTeX output is now fully supported, activated with the new `--synctex`
  option ([#55](https://github.com/tectonic-typesetting/tectonic/pull/55),
  [#73](https://github.com/tectonic-typesetting/tectonic/pull/73), Norbert
  Pozar)
- The output files can be placed in a directory other than the input directory
  if the new `--outdir` or `-o` option is specified
  ([#104](https://github.com/tectonic-typesetting/tectonic/pull/104), Felix
  Döring)
- Tectonic will cleanly process TeX code provided on standard input if the
  input path argument is `-`
  ([#94](https://github.com/tectonic-typesetting/tectonic/pull/94), Peter
  Williams)
- Tectonic's first new primitive,
  [\TectonicCodaTokens](https://tectonic.newton.cx/t/engine-extension-tectoniccodatokens/16),
  has been added to allow
  [boilerplate-free document processing](https://tectonic.newton.cx/t/boilerplate-free-latex-documents/29)
  (Peter Williams).
- The API docs can be, and are, built on [docs.rs](https://docs.rs/tectonic)
  as of this release.

Furthermore, I've launched a
[Tectonic forum site](https://tectonic.newton.cx/) (running an instance of the
[Discourse.org](https://www.discourse.org/) software). This is a bit of an
experiment since the project is so young and there are of course other venues,
like [GitHub issues](https://github.com/tectonic-typesetting/tectonic/issues)
and the [TeX StackExchange](https://tex.stackexchange.com/), for having
relevant discussions. But, by launching the Discourse site, we gain a venue
for project news (like this announcement!), more open-ended technical
discussions, Tectonic-specific tips and tricks that may not fit the
StackExchange model, and a knowledge base of answers to the roadblocks that
are so common in the TeX/LaTeX ecosystem. We hope that the forums will become
a valuable complement to the other community areas that are already out there.

Here are some more improvements since the 0.1.5 release:

- Some early work has occurred to make it possible to build Tectonic on
  Android ([#105](https://github.com/tectonic-typesetting/tectonic/pull/105),
  Marco Barbosa)
- The project’s build infrastructure is now more efficient
  ([#60](https://github.com/tectonic-typesetting/tectonic/pull/60), Norbert
  Pozar; [#116](https://github.com/tectonic-typesetting/tectonic/pull/116),
  Ronny Chevalier)
- The style of the translated C code has been improved enormously thanks to
  both manual interventions and the use of the neat tool
  [Coccinelle](http://coccinelle.lip6.fr/), reducing warnings and increasing
  cleanliness and portability
  ([#66](https://github.com/tectonic-typesetting/tectonic/pull/66),
  [#76](https://github.com/tectonic-typesetting/tectonic/pull/76),
  [#83](https://github.com/tectonic-typesetting/tectonic/pull/83),
  [#92](https://github.com/tectonic-typesetting/tectonic/pull/92),
  [#107](https://github.com/tectonic-typesetting/tectonic/pull/107),
  [#112](https://github.com/tectonic-typesetting/tectonic/pull/112), Ronny
  Chevalier;
  [#105](https://github.com/tectonic-typesetting/tectonic/pull/105), Norbert
  Pozar; [#94](https://github.com/tectonic-typesetting/tectonic/pull/94),
  [#98](https://github.com/tectonic-typesetting/tectonic/pull/98), Peter
  Williams )
- The test suite now covers behaviors of the Tectonic command-line program
  itself ([#84](https://github.com/tectonic-typesetting/tectonic/pull/84),
  Alexander Bauer)
- We now correctly run `bibtex` when using the `amsrefs` package
  ([#48](https://github.com/tectonic-typesetting/tectonic/pull/48), Norbert
  Pozar)
- Tectonic will correctly try a wider variety of file extensions when trying
  to open resources
  ([#93](https://github.com/tectonic-typesetting/tectonic/pull/93), Marek
  Šuppa; [#100](https://github.com/tectonic-typesetting/tectonic/pull/100),
  Norbert Pozar)
- Cached bundle files are now made read-only
  ([#55](https://github.com/tectonic-typesetting/tectonic/pull/55), Alexander
  Bauer)
- We’ve fixed a subtle path handling issue that was harming generation of the
  standard LaTeX format
  ([#77](https://github.com/tectonic-typesetting/tectonic/pull/77), Norbert
  Pozar)
- Very large bibliographies are now better supported
  ([#87](https://github.com/tectonic-typesetting/tectonic/pull/87), Marek
  Šuppa)
- The UI now makes it clearer that network failures are not likely Tectonic’s
  fault ([#88](https://github.com/tectonic-typesetting/tectonic/pull/88),
  Marek Šuppa)
- It is now theoretically possible to load Omega font metrics files
  ([#97](https://github.com/tectonic-typesetting/tectonic/pull/97), Peter
  Williams)
- Output log files are now produced if `--keep-logs` is specified and an error
  occurs ([#103](https://github.com/tectonic-typesetting/tectonic/pull/103),
  Norbert Pozar)

There are a few known problems with this release:

- Tectonic doesn’t support HTTP proxies, and in some parts of the world you
  can’t access the [purl.org](https://purl.org/) website that Tectonic checks
  for its bundle. You can work around this by
  [creating a custom configuration file](https://tectonic.newton.cx/t/how-to-use-tectonic-if-you-can-t-access-purl-org/44).
- Tectonic doesn’t have a mechanism to invoke the
  [biber](http://biblatex-biber.sourceforge.net/) tool, so it cannot easily
  work for anyone that uses
  [biblatex](http://mirrors.rit.edu/CTAN/help/Catalogue/entries/biblatex.html).
  This is a common complaint so it would be great to see a workaround be
  devised
  ([relevant issue](https://github.com/tectonic-typesetting/tectonic/issues/35))!

Enormous thanks are in order to everyone who’s started contributing to the
project.


# Previous releases

Are not documented here. Consult the Git history.<|MERGE_RESOLUTION|>--- conflicted
+++ resolved
@@ -1,4 +1,15 @@
-<<<<<<< HEAD
+# tectonic 0.8.2 (2022-03-02)
+
+No code changes here. This release uses the newly-released version 0.1.4 of the
+[pinot] font parsing crate, which includes what were previously
+Tectonic-specific extensions (#870, @pkgw). The "patching" build feature that we
+were using turned out to break `cargo install tectonic`. Thanks to [@dfrg] for
+prompt follow-up!
+
+[pinot]: https://crates.io/crates/pinot
+[@dfrg]: https://github.com/dfrg
+
+
 # tectonic 0.8.1 (2022-02-28)
 
 - The most important change in this release is a fix for issue [#844], wherein
@@ -11,32 +22,6 @@
   the next, depending on system-dependent floating-point rounding with PNG images,
   was fixed ([#847], @pkgw).
 
-=======
-# rc: micro bump
-
-No code changes here. This release uses the newly-released version 0.1.4 of the
-[pinot] font parsing crate, which includes what were previously
-Tectonic-specific extensions (#870, @pkgw). The "patching" build feature that we
-were using turned out to break `cargo install tectonic`. Thanks to [@dfrg] for
-prompt follow-up!
-
-[pinot]: https://crates.io/crates/pinot
-[@dfrg]: https://github.com/dfrg
-
-
-# tectonic 0.8.1 (2022-02-28)
-
-- The most important change in this release is a fix for issue [#844], wherein
-  due to an implementation oversight Tectonic could obliterate `biber` input
-  files whose locations were given as absolute paths ([#868], @pkgw). This
-  should now be solved.
-- This release also includes improved (i.e., "not broken") handling of `biber`
-  inputs in subdirectories ([#843], [#845], @KevoSoftworks)
-- A long-standing issue where outputs could vary slightly from one platform to
-  the next, depending on system-dependent floating-point rounding with PNG images,
-  was fixed ([#847], @pkgw).
-
->>>>>>> d4c9f1bb
 There are also two big under-the-hood changes that won't make a noticeable difference
 for now, but lay the groundwork for future work:
 
