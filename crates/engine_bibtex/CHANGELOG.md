<<<<<<< HEAD
=======
# rc: micro bump

No code changes; the Cargo package didn't publish because I hit the crates.io
rate limit in the previous batch of updates!


>>>>>>> 6e963de0
# tectonic_engine_bibtex 0.1.0 (2021-06-03)

This crate introduces the `bibtex` engine as a standalone crate, building on
the new "core bridge" functionality.<|MERGE_RESOLUTION|>--- conflicted
+++ resolved
@@ -1,12 +1,9 @@
-<<<<<<< HEAD
-=======
-# rc: micro bump
+# tectonic_engine_bibtex 0.1.1 (2021-06-04)
 
 No code changes; the Cargo package didn't publish because I hit the crates.io
 rate limit in the previous batch of updates!
 
 
->>>>>>> 6e963de0
 # tectonic_engine_bibtex 0.1.0 (2021-06-03)
 
 This crate introduces the `bibtex` engine as a standalone crate, building on
