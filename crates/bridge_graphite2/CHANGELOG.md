<<<<<<< HEAD
# tectonic_bridge_graphite2 0.1.0 (2021-01-04)

=======
# rc: micro bump

- Export information about the `GRAPHITE2_STATIC` C preprocessor define that is
  sometimes needed.

# tectonic_bridge_graphite2 0.1.0 (2021-01-04)

>>>>>>> 8a154175
A new crate to encapsulate the location and use of the `graphite2` library used
by Tectonic.<|MERGE_RESOLUTION|>--- conflicted
+++ resolved
@@ -1,14 +1,9 @@
-<<<<<<< HEAD
-# tectonic_bridge_graphite2 0.1.0 (2021-01-04)
-
-=======
-# rc: micro bump
+# tectonic_bridge_graphite2 0.1.1 (2021-01-16)
 
 - Export information about the `GRAPHITE2_STATIC` C preprocessor define that is
   sometimes needed.
 
 # tectonic_bridge_graphite2 0.1.0 (2021-01-04)
 
->>>>>>> 8a154175
 A new crate to encapsulate the location and use of the `graphite2` library used
 by Tectonic.