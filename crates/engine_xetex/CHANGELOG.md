<<<<<<< HEAD
# tectonic_engine_xetex 0.1.4 (2021-07-04)

- Avoid misplaced newlines in warning output ([#803], [@ralismark])
- Fix new warnings reported by Clippy 1.53.0

=======
# rc: minor bump

- Use the new `tectonic_xetex_format` crate as part of the build process (#851,
  #848, @pkgw). This crate defines all of the metadata about the XeTeX engine
  internals, with versioning, and generates the necessary header files and
  macros. It also contains code for decoding XeTeX/Tectonic format files, so
  that we'll be able to introspect engine data structures such as macro
  definitions.
- Plumb in some specials that will be used by the prototype HTML output
  mode (#865, @pkgw)
- Tidy up some of the auto-generated C code
- Fix an internal transcription error: `pre_display_direction`, not
  `pre_display_correction`
- Fix a long-standing test issue with PNG image dimensions occasionally leading
  to not-quite-reproducible output (#847, @pkgw)


# tectonic_engine_xetex 0.1.4 (2021-07-04)

- Avoid misplaced newlines in warning output ([#803], [@ralismark])
- Fix new warnings reported by Clippy 1.53.0

>>>>>>> 3eb14951
[#803]: https://github.com/tectonic-typesetting/tectonic/pull/803
[@ralismark]: https://github.com/ralismark


# tectonic_engine_xetex 0.1.3 (2021-06-17)

- Switch from running [cbindgen] at build time to having the developer run it
  manually. This really ought to fix the crate builds on docs.rs ([#788]), and
  should speed builds too.

[cbindgen]: https://github.com/eqrion/cbindgen
[#788]: https://github.com/tectonic-typesetting/tectonic/issues/788


# tectonic_engine_xetex 0.1.2 (2021-06-17)

- Attempt to fix crate builds on docs.rs — see [#788]. This works around an
  issue in Tectonic’s usage of [cbindgen] by configuring Cargo to operate in
  offline mode when building on docs.rs, which builds crates with network access
  turned off.

[#788]: https://github.com/tectonic-typesetting/tectonic/issues/788
[cbindgen]: https://github.com/eqrion/cbindgen


# tectonic_engine_xetex 0.1.1 (2021-06-15)

- Fix SyncTeX output (@hulloanson, @pkgw, #720, #744). We needed to include
  absolute paths and properly deal with file renames, etc. The only way to
  really do this right is to have the I/O backend provide filesystem paths when
  it has them, so we've extended the lower-level crates to make this possible.
- Fix the implementation of some special XeTeX commands, reported by @burrbull
  (@pkgw, #714, #783). This requires a bump in the format file serial number. We
  believe that this fix includes a fix to an upstream XeTeX bug, which has been
  reported.


# tectonic_engine_xetex 0.1.0 (2021-06-03)

This crate introduces the XeTeX engine as a standalone crate, building on the
new "core bridge" functionality.

Compared to the implementation previously provided in the main `tectonic` crate,
it also adds shell-escape functionality and iterates the Rust API somewhat.<|MERGE_RESOLUTION|>--- conflicted
+++ resolved
@@ -1,11 +1,4 @@
-<<<<<<< HEAD
-# tectonic_engine_xetex 0.1.4 (2021-07-04)
-
-- Avoid misplaced newlines in warning output ([#803], [@ralismark])
-- Fix new warnings reported by Clippy 1.53.0
-
-=======
-# rc: minor bump
+# tectonic_engine_xetex 0.2.0 (2022-02-28)
 
 - Use the new `tectonic_xetex_format` crate as part of the build process (#851,
   #848, @pkgw). This crate defines all of the metadata about the XeTeX engine
@@ -27,7 +20,6 @@
 - Avoid misplaced newlines in warning output ([#803], [@ralismark])
 - Fix new warnings reported by Clippy 1.53.0
 
->>>>>>> 3eb14951
 [#803]: https://github.com/tectonic-typesetting/tectonic/pull/803
 [@ralismark]: https://github.com/ralismark
 
