<<<<<<< HEAD
# tectonic_bridge_core 0.2.2 (2021-06-17)

- Switch from running [cbindgen] at build time to having the developer run it
  manually. This really ought to fix the crate builds on docs.rs ([#788]), and
  should speed builds too.

=======
# rc: minor bump

- Add `SecuritySettings::allow_extra_search_paths()` (#814, @ralismark).


# tectonic_bridge_core 0.2.2 (2021-06-17)

- Switch from running [cbindgen] at build time to having the developer run it
  manually. This really ought to fix the crate builds on docs.rs ([#788]), and
  should speed builds too.

>>>>>>> 9008b2f5
[cbindgen]: https://github.com/eqrion/cbindgen
[#788]: https://github.com/tectonic-typesetting/tectonic/issues/788


# tectonic_bridge_core 0.2.1 (2021-06-17)

- Attempt to fix crate builds on docs.rs — see [#788]. This works around an
  issue in Tectonic’s usage of [cbindgen] by configuring Cargo to operate in
  offline mode when building on docs.rs, which builds crates with network access
  turned off.

[#788]: https://github.com/tectonic-typesetting/tectonic/issues/788
[cbindgen]: https://github.com/eqrion/cbindgen


# tectonic_bridge_core 0.2.0 (2021-06-15)

- Add a security infrastructure that gives a systematic way to control whether
  features that can be abused by untrusted inputs, like shell-escape, are
  enabled. The default is to disable all such features. Callers can request to
  allow their use, but we use a centralized approach that ensures that such
  requests will always be denied if the environment variable
  `$TECTONIC_UNTRUSTED_MODE` is set to a nonempty value (@pkgw, #787).
- Add a C API allowing us to expose the filesystem paths for just-opened
  inputs. This is needed for correct SyncTeX support (@hullanson, @pkgw, #762).


# tectonic_bridge_core 0.1.0 (2021-06-03)

This is the first release of the "core" bridge crate. It provides a baseline of
APIs for C/C++ code to interact with an underlying "driver" implemented in Rust.
Those APIs mainly revolve around basic I/O and diagnostics, although we do have
a specialized "system request" to implement the TeX shell-escape feature.<|MERGE_RESOLUTION|>--- conflicted
+++ resolved
@@ -1,12 +1,4 @@
-<<<<<<< HEAD
-# tectonic_bridge_core 0.2.2 (2021-06-17)
-
-- Switch from running [cbindgen] at build time to having the developer run it
-  manually. This really ought to fix the crate builds on docs.rs ([#788]), and
-  should speed builds too.
-
-=======
-# rc: minor bump
+# tectonic_bridge_core 0.3.0 (2021-10-11)
 
 - Add `SecuritySettings::allow_extra_search_paths()` (#814, @ralismark).
 
@@ -17,7 +9,6 @@
   manually. This really ought to fix the crate builds on docs.rs ([#788]), and
   should speed builds too.
 
->>>>>>> 9008b2f5
 [cbindgen]: https://github.com/eqrion/cbindgen
 [#788]: https://github.com/tectonic-typesetting/tectonic/issues/788
 
