<<<<<<< HEAD
# tectonic_bridge_flate 0.1.0 (2021-01-03)
=======
# See elsewhere for changelog
>>>>>>> 6e38745e

This project’s release notes are curated from the Git history of its main
branch. You can find them by looking at [the version of this file on the
`release` branch][branch] or the [GitHub release history][gh-releases].

[branch]: https://github.com/tectonic-typesetting/tectonic/blob/release/crates/bridge_flate/CHANGELOG.md
[gh-releases]: https://github.com/tectonic-typesetting/tectonic/releases<|MERGE_RESOLUTION|>--- conflicted
+++ resolved
@@ -1,8 +1,4 @@
-<<<<<<< HEAD
-# tectonic_bridge_flate 0.1.0 (2021-01-03)
-=======
 # See elsewhere for changelog
->>>>>>> 6e38745e
 
 This project’s release notes are curated from the Git history of its main
 branch. You can find them by looking at [the version of this file on the
