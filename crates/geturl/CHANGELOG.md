--- conflicted
+++ resolved
@@ -1,10 +1,4 @@
-<<<<<<< HEAD
-# tectonic_geturl 0.2.1 (2021-06-15)
-
-- Fix a deprecation warning in the latest version of `reqwest`.
-
-=======
-# rc: minor bump
+# tectonic_geturl 0.3.0 (2021-10-11)
 
 This release contains an essential fix for what has been the default Tectonic
 configuration, which access `archive.org` to look up the default bundle.
@@ -42,7 +36,6 @@
 
 - Fix a deprecation warning in the latest version of `reqwest`.
 
->>>>>>> 9008b2f5
 
 # tectonic_geturl 0.2.0 (2021-06-03)
 
