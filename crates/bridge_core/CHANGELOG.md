<<<<<<< HEAD
# tectonic_bridge_core 0.1.0 (2021-06-03)

=======
# rc: minor bump

- Add a security infrastructure that gives a systematic way to control whether
  features that can be abused by untrusted inputs, like shell-escape, are
  enabled. The default is to disable all such features. Callers can request to
  allow their use, but we use a centralized approach that ensures that such
  requests will always be denied if the environment variable
  `$TECTONIC_UNTRUSTED_MODE` is set to a nonempty value (@pkgw, #787).
- Add a C API allowing us to expose the filesystem paths for just-opened
  inputs. This is needed for correct SyncTeX support (@hullanson, @pkgw, #762).


# tectonic_bridge_core 0.1.0 (2021-06-03)

>>>>>>> 1873107d
This is the first release of the "core" bridge crate. It provides a baseline of
APIs for C/C++ code to interact with an underlying "driver" implemented in Rust.
Those APIs mainly revolve around basic I/O and diagnostics, although we do have
a specialized "system request" to implement the TeX shell-escape feature.<|MERGE_RESOLUTION|>--- conflicted
+++ resolved
@@ -1,8 +1,4 @@
-<<<<<<< HEAD
-# tectonic_bridge_core 0.1.0 (2021-06-03)
-
-=======
-# rc: minor bump
+# tectonic_bridge_core 0.2.0 (2021-06-15)
 
 - Add a security infrastructure that gives a systematic way to control whether
   features that can be abused by untrusted inputs, like shell-escape, are
@@ -16,7 +12,6 @@
 
 # tectonic_bridge_core 0.1.0 (2021-06-03)
 
->>>>>>> 1873107d
 This is the first release of the "core" bridge crate. It provides a baseline of
 APIs for C/C++ code to interact with an underlying "driver" implemented in Rust.
 Those APIs mainly revolve around basic I/O and diagnostics, although we do have
